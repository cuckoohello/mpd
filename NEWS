<<<<<<< HEAD
ver 0.17 (2011/??/??)
* protocol:
  - support client-to-client communication
  - "update" and "rescan" need only "CONTROL" permission
* input:
  - cdio_paranoia: new input plugin to play audio CDs
  - curl: enable CURLOPT_NETRC
  - curl: non-blocking I/O
  - soup: new input plugin based on libsoup
  - ffmpeg: support libavformat 0.7
* decoder:
  - mpg123: implement seeking
  - ffmpeg: drop support for pre-0.5 ffmpeg
  - ffmpeg: support libavformat 0.7
  - oggflac: delete this obsolete plugin
  - dsdiff: new decoder plugin
* output:
  - httpd: support for streaming to a DLNA client
  - osx: allow user to specify other audio devices
  - raop: new output plugin
  - shout: add possibility to set url
  - roar: new output plugin for RoarAudio
  - winmm: fail if wrong device specified instead of using default device
* playlist:
  - allow references to songs outside the music directory
* state_file: add option "restore_paused"
* cue: show CUE track numbers
* allow port specification in "bind_to_address" settings
* support floating point samples


ver 0.16.6 (2010/??/??)
=======
ver 0.16.7 (2011/??/??)
* output:
  - httpd: fix excessive buffering
  - openal: force 16 bit playback, as 8 bit doesn't work


ver 0.16.6 (2011/12/01)
>>>>>>> 96ad5b84
* decoder:
  - fix assertion failure when resuming streams
  - ffmpeg: work around bogus channel count
* encoder:
  - flac, null, wave: fix buffer corruption bug
  - wave: support packed 24 bit samples
* mapper: fix the bogus "not a directory" error message
* mapper: check "x" and "r" permissions on music directory
* log: print reason for failure
* event_pipe: fix WIN32 regression
* define WINVER in ./configure
* WIN32: autodetect filesystem encoding


ver 0.16.5 (2011/10/09)
* configure.ac
  - disable assertions in the non-debugging build
  - show solaris plugin result correctly
  - add option --enable-solaris-output
* pcm_format: fix 32-to-24 bit conversion (the "silence" bug)
* input:
  - rewind: reduce heap usage
* decoder:
  - ffmpeg: higher precision timestamps
  - ffmpeg: don't require key frame for seeking
  - fix CUE track seeking
* output:
  - openal: auto-fallback to mono if channel count is unsupported
* player:
  - make seeking to CUE track more reliable
  - the "seek" command works when MPD is stopped
  - restore song position from state file (bug fix)
  - fix crash that sometimes occurred when audio device fails on startup
  - fix absolute path support in playlists
* WIN32: close sockets properly
* install systemd service file if systemd is available


ver 0.16.4 (2011/09/01)
* don't abort configure when avahi is not found
* auto-detect libmad without pkg-config
* fix memory leaks
* don't resume playback when seeking to another song while paused
* apply follow_inside_symlinks to absolute symlinks
* fix playback discontinuation after seeking
* input:
  - curl: limit the receive buffer size
  - curl: implement a hard-coded timeout of 10 seconds
* decoder:
  - ffmpeg: workaround for semantic API change in recent ffmpeg versions
  - flac: validate the sample rate when scanning the tag
  - wavpack: obey all decoder commands, stop at CUE track border
* encoder:
  - vorbis: don't send end-of-stream on flush
* output:
  - alsa: fix SIGFPE when alsa announces a period size of 0
  - httpd: don't warn on client disconnect
  - osx: don't drain the buffer when closing
  - pulse: fix deadlock when resuming the stream
  - pulse: fix deadlock when the stream was suspended


ver 0.16.3 (2011/06/04)
* fix assertion failure in audio format mask parser
* fix NULL pointer dereference in playlist parser
* fix playlist files in base music directory
* database: allow directories with just playlists
* decoder:
  - ffmpeg: support libavcodec 0.7


ver 0.16.2 (2011/03/18)
* configure.ac:
  - fix bashism in tremor test
* decoder:
  - tremor: fix configure test
  - gme: detect end of song
* encoder:
  - vorbis: reset the Ogg stream after flush
* output:
  - httpd: fix uninitialized variable
  - httpd: include sys/socket.h
  - oss: AFMT_S24_PACKED is little-endian
  - oss: disable 24 bit playback on FreeBSD


ver 0.16.1 (2011/01/09)
* audio_check: fix parameter in prototype
* add void casts to suppress "result unused" warnings (clang)
* input:
  - ffado: disable by default
* decoder:
  - mad: work around build failure on Solaris
  - resolve modplug vs. libsndfile cflags/headers conflict
* output:
  - solaris: add missing parameter to open_cloexec() cal
  - osx: fix up audio format first, then apply it to device
* player_thread: discard empty chunks while cross-fading
* player_thread: fix assertion failure due to early seek
* output_thread: fix double lock


ver 0.16 (2010/12/11)
* protocol:
  - send song modification time to client
  - added "update" idle event
  - removed the deprecated "volume" command
  - added the "findadd" command
  - range support for "delete"
  - "previous" really plays the previous song
  - "addid" with negative position is deprecated
  - "load" supports remote playlists (extm3u, pls, asx, xspf, lastfm://)
  - allow changing replay gain mode on-the-fly
  - omitting the range end is possible
  - "update" checks if the path is malformed
* archive:
  - iso: renamed plugin to "iso9660"
  - zip: renamed plugin to "zzip"
* input:
  - lastfm: obsolete plugin removed
  - ffmpeg: new input plugin using libavformat's "avio" library
* tags:
  - added tags "ArtistSort", "AlbumArtistSort"
  - id3: revised "performer" tag support
  - id3: support multiple values
  - ape: MusicBrainz tags
  - ape: support multiple values
* decoders:
  - don't try a plugin twice (MIME type & suffix)
  - don't fall back to "mad" unless no plugin matches
  - ffmpeg: support multiple tags
  - ffmpeg: convert metadata to generic format
  - ffmpeg: implement the libavutil log callback
  - sndfile: new decoder plugin based on libsndfile
  - flac: moved CUE sheet support to a playlist plugin
  - flac: support streams without STREAMINFO block
  - mikmod: sample rate is configurable
  - mpg123: new decoder plugin based on libmpg123
  - sidplay: support sub-tunes
  - sidplay: implemented songlength database
  - sidplay: support seeking
  - sidplay: play monaural SID tunes in mono
  - sidplay: play mus, str, prg, x00 files
  - wavpack: activate 32 bit support
  - wavpack: allow more than 2 channels
  - mp4ff: rename plugin "mp4" to "mp4ff"
* encoders:
  - twolame: new encoder plugin based on libtwolame
  - flac: new encoder plugin based on libFLAC
  - wave: new encoder plugin for PCM WAV format
* output:
  - recorder: new output plugin for recording radio streams
  - alsa: don't recover on CANCEL
  - alsa: fill period buffer with silence before draining
  - openal: new output plugin
  - pulse: announce "media.role=music"
  - pulse: renamed context to "Music Player Daemon"
  - pulse: connect to server on MPD startup, implement pause
  - jack: require libjack 0.100
  - jack: don't disconnect during pause
  - jack: connect to server on MPD startup
  - jack: added options "client_name", "server_name"
  - jack: clear ring buffers before activating
  - jack: renamed option "ports" to "destination_ports"
  - jack: support more than two audio channels
  - httpd: bind port when output is enabled
  - httpd: added name/genre/website configuration
  - httpd: implement "pause"
  - httpd: bind_to_address support (including IPv6)
  - oss: 24 bit support via OSS4
  - win32: new output plugin for Windows Wave
  - shout, httpd: more responsive to control commands
  - wildcards allowed in audio_format configuration
  - consistently lock audio output objects
* player:
  - drain audio outputs at the end of the playlist
* mixers:
  - removed support for legacy mixer configuration
  - reimplemented software volume as mixer+filter plugin
  - per-device software/hardware mixer setting
* commands:
  - added new "status" line with more precise "elapsed time"
* update:
  - automatically update the database with Linux inotify
  - support .mpdignore files in the music directory
  - sort songs by album name first, then disc/track number
  - rescan after metadata_to_use change
* normalize: upgraded to AudioCompress 2.0
  - automatically convert to 16 bit samples
* replay gain:
  - reimplemented as a filter plugin
  - fall back to track gain if album gain is unavailable
  - optionally use hardware mixer to apply replay gain
  - added mode "auto"
  - parse replay gain from APE tags
* log unused/unknown block parameters
* removed the deprecated "error_file" option
* save state when stopped
* renamed option "--stdout" to "--stderr"
* removed options --create-db and --no-create-db
* state_file: save only if something has changed
* database: eliminated maximum line length
* log: redirect stdout/stderr to /dev/null if syslog is used
* set the close-on-exec flag on all file descriptors
* pcm_volume, pcm_mix: implemented 32 bit support
* support packed 24 bit samples
* CUE sheet support
* support for MixRamp tags
* obey $(sysconfdir) for default mpd.conf location
* build with large file support by default
* added test suite ("make check")
* require GLib 2.12
* added libwrap support
* make single mode 'sticky'


ver 0.15.17 (2011/??/??)
* encoder:
  - vorbis: reset the Ogg stream after flush
* decoders:
  - vorbis: fix tremor support


ver 0.15.16 (2011/03/13)
* output:
  - ao: initialize the ao_sample_format struct
  - jack: fix crash with mono playback
* encoders:
  - lame: explicitly configure the output sample rate
* update: log all file permission problems


ver 0.15.15 (2010/11/08)
* input:
  - rewind: fix assertion failure
* output:
  - shout: artist comes first in stream title


ver 0.15.14 (2010/11/06)
* player_thread: fix assertion failure due to wrong music pipe on seek
* output_thread: fix assertion failure due to race condition in OPEN
* input:
  - rewind: fix double free bug
* decoders:
  - mp4ff, ffmpeg: add extension ".m4b" (audio book)


ver 0.15.13 (2010/10/10)
* output_thread: fix race condition after CANCEL command
* output:
  - httpd: fix random data in stream title
  - httpd: MIME type audio/ogg for Ogg Vorbis
* input:
  - rewind: update MIME not only once
  - rewind: enable for MMS


ver 0.15.12 (2010/07/20)
* input:
  - curl: remove assertion after curl_multi_fdset()
* tags:
  - rva2: set "gain", not "peak"
* decoders:
  - wildmidi: support version 0.2.3


ver 0.15.11 (2010/06/14)
* tags:
  - ape: support album artist
* decoders:
  - mp4ff: support tags "album artist", "albumartist", "band"
  - mikmod: fix memory leak
  - vorbis: handle uri==NULL
  - ffmpeg: fix memory leak
  - ffmpeg: free AVFormatContext on error
  - ffmpeg: read more metadata
  - ffmpeg: fix libavformat 0.6 by using av_open_input_stream()
* playlist: emit IDLE_OPTIONS when resetting single mode
* listen: make get_remote_uid() work on BSD


ver 0.15.10 (2010/05/30)
* input:
  - mms: fix memory leak in error handler
  - mms: initialize the "eof" attribute
* decoders:
  - mad: properly calculate ID3 size without libid3tag


ver 0.15.9 (2010/03/21)
* decoders:
  - mad: fix crash when seeking at end of song
  - mpcdec: fix negative shift on fixed-point samples
  - mpcdec: fix replay gain formula with v8
* playlist: fix single+repeat in random mode
* player: postpone song tags during cross-fade


ver 0.15.8 (2010/01/17)
* input:
  - curl: allow rewinding with Icy-Metadata
* decoders:
  - ffmpeg, flac, vorbis: added more flac/vorbis MIME types
  - ffmpeg: enabled libavformat's file name extension detection
* dbUtils: return empty tag value only if no value was found
* decoder_thread: fix CUE track playback
* queue: don't repeat current song in consume mode


ver 0.15.7 (2009/12/27)
* archive:
  - close archive when stream is closed
  - iso, zip: fixed memory leak in destructor
* input:
  - file: don't fall back to parent directory
  - archive: fixed memory leak in error handler
* tags:
  - id3: fix ID3v1 charset conversion
* decoders:
  - eliminate jitter after seek failure
  - ffmpeg: don't try to force stereo
  - wavpack: allow fine-grained seeking
* mixer: explicitly close all mixers on shutdown
* mapper: fix memory leak when playlist_directory is not set
* mapper: apply filesystem_charset to playlists
* command: verify playlist name in the "rm" command
* database: return multiple tag values per song


ver 0.15.6 (2009/11/18)
* input:
  - lastfm: fixed variable name in GLib<2.16 code path
  - input/mms: require libmms 0.4
* archive:
  - zzip: require libzzip 0.13
* tags:
  - id3: allow 4 MB RIFF/AIFF tags
* decoders:
  - ffmpeg: convert metadata
  - ffmpeg: align the output buffer
  - oggflac: rewind stream after FLAC detection
  - flac: fixed CUE seeking range check
  - flac: fixed NULL pointer dereference in CUE code
* output_thread: check again if output is open on PAUSE
* update: delete ignored symlinks from database
* database: increased maximum line length to 32 kB
* sticker: added fallback for sqlite3_prepare_v2()


ver 0.15.5 (2009/10/18)
* input:
  - curl: don't abort if a packet has only metadata
  - curl: fixed endless loop during buffering
* tags:
  - riff, aiff: fixed "limited range" gcc warning
* decoders:
  - flac: fixed two memory leaks in the CUE tag loader
* decoder_thread: change the fallback decoder name to "mad"
* output_thread: check again if output is open on CANCEL
* update: fixed memory leak during container scan


ver 0.15.4 (2009/10/03)
* decoders:
  - vorbis: revert "faster tag scanning with ov_test_callback()"
  - faad: skip assertion failure on large ID3 tags
  - ffmpeg: use the "artist" tag if "author" is not present
* output:
  - osx: fix the OS X 10.6 build


ver 0.15.3 (2009/08/29)
* decoders:
  - vorbis: faster tag scanning with ov_test_callback()
* output:
  - fix stuttering due to uninitialized variable
* update: don't re-read unchanged container files


ver 0.15.2 (2009/08/15)
* tags:
  - ape: check the tag size (fixes integer underflow)
  - ape: added protection against large memory allocations
* decoders:
  - mad: skip ID3 frames when libid3tag is disabled
  - flac: parse all replaygain tags
  - flac: don't allocate cuesheet twice (memleak)
* output:
  - shout: fixed stuck pause bug
  - shout: minimize the unpause latency
* update: free empty path string (memleak)
* update: free temporary string in container scan (memleak)
* directory: free empty directories after removing them (memleak)


ver 0.15.1 (2009/07/15)
* decoders:
  - flac: fix assertion failure in tag_free() call
* output:
  - httpd: include sys/types.h (fixes Mac OS X)
* commands:
  - don't resume playback when stopping during pause
* database: fixed NULL pointer dereference after charset change
* log: fix double free() bug during shutdown


ver 0.15 (2009/06/23)
* input:
  - parse Icy-Metadata
  - added support for the MMS protocol
  - hide HTTP password in playlist
  - lastfm: new input plugin for last.fm radio (experimental and incomplete!)
  - curl: moved proxy settings to "input" block
* tags:
  - support the "album artist" tag
  - support MusicBrainz tags
  - parse RVA2 tags in mp3 files
  - parse ID3 tags in AIFF/RIFF/WAV files
  - ffmpeg: support new metadata API
  - ffmpeg: added support for the tags comment, genre, year
* decoders:
  - audiofile: streaming support added
  - audiofile: added 24 bit support
  - modplug: another MOD plugin, based on libmodplug
  - mikmod disabled by default, due to severe security issues in libmikmod
  - sidplay: new decoder plugin for C64 SID (using libsidplay2)
  - fluidsynth: new decoder plugin for MIDI files (using libfluidsynth,
    experimental due to shortcomings in libfluidsynth)
  - wildmidi: another decoder plugin for MIDI files (using libwildmidi)
  - flac: parse stream tags
  - mpcdec: support the new libmpcdec SV8 API
  - added configuration option to disable decoder plugins
  - flac: support embedded cuesheets
  - ffmpeg: updated list of supported formats
* audio outputs:
  - added option to disable audio outputs by default
  - wait 10 seconds before reopening after play failure
  - shout: enlarged buffer size to 32 kB
  - null: allow disabling synchronization
  - mvp: fall back to stereo
  - mvp: fall back to 16 bit audio samples
  - mvp: check for reopen errors
  - mvp: fixed default device detection
  - pipe: new audio output plugin which runs a command
  - alsa: better period_time default value for high sample rates
  - solaris: new audio output plugin for Solaris /dev/audio
  - httpd: new audio output plugin for web based streaming, similar to icecast
     but built in.
* commands:
  - "playlistinfo" and "move" supports a range now
  - added "sticker database", command "sticker", which allows clients
     to implement features like "song rating"
  - added "consume" command which removes a song after play
  - added "single" command, if activated, stops playback after current song or
     repeats the song if "repeat" is active.
* mixers:
  - rewritten mixer code to support multiple mixers
  - new pulseaudio mixer
  - alsa: new mixer_index option supports choosing between multiple
    identically-named controls on a device.
* Add audio archive extraction support:
  - bzip2
  - iso9660
  - zip
* the option "error_file" was removed, all messages are logged into
   "log_file"
* support logging to syslog
* fall back to XDG music directory if no music_directory is configured
* failure to read the state file is non-fatal
* --create-db starts the MPD daemon instead of exiting
* playlist_directory and music_directory are optional
* playlist: recalculate the queued song after random is toggled
* playlist: don't unpause on delete
* pause when all audio outputs fail to play
* daemon: ignore "user" setting if already running as that user
* listen: fix broken client IP addresses in log
* listen: bind failure on secondary address is non-fatal
* 24/32 bit audio support
* print available protocols in --version
* fill buffer after seeking
* choose the fallback resampler at runtime
* steps taken towards win32 compatibility
* require glib 2.6 or greater
* built-in documentation using doxygen and docbook


ver 0.14.2 (2009/02/13)
* configure.ac:
  - define HAVE_FFMPEG after all checks
* decoders:
  - ffmpeg: added support for the tags comment, genre, year
  - ffmpeg: don't warn of empty packet output
  - ffmpeg: check if the time stamp is valid
  - ffmpeg: fixed seek integer overflow
  - ffmpeg: enable WAV streaming
  - ffmpeg: added TTA support
  - wavpack: pass NULL if the .wvc file fails to open
  - mikmod: call MikMod_Exit() only in the finish() method
  - aac: fix stream metadata
* audio outputs:
  - jack: allocate ring buffers before connecting
  - jack: clear "shutdown" flag on reconnect
  - jack: reduced sleep time to 1ms
  - shout: fixed memory leak in the mp3 encoder
  - shout: switch to blocking mode
  - shout: use libshout's synchronization
  - shout: don't postpone metadata
  - shout: clear buffer before calling the encoder
* mapper: remove trailing slashes from music_directory
* player: set player error when output device fails
* update: recursively purge deleted directories
* update: free deleted subdirectories

ver 0.14.1 (2009/01/17)
* decoders:
  - mp4: support the writer/composer tag
  - id3: strip leading and trailing whitespace from ID3 tags
  - oggvorbis: fix tremor support
  - oggvorbis: disable seeking on remote files
* audio outputs:
  - jack: allocate default port names (fixes a crash)
* update:
  - refresh stats after update
  - save the database even if it is empty
* input_curl:
  - use select() to eliminate busy loop during connect
  - honour http_proxy_* config directives
  - fix assertion failure on "connection refused"
  - fix assertion failure with empty HTTP responses
* corrected the sample calculation in the fallback resampler
* log: automatically append newline
* fix setenv() conflict on Solaris
* configure.ac: check for pkg-config before using it
* fix minor memory leak in decoder_tag()
* fix cross-fading bug: it used to play some chunks of the new song twice
* playlist
  - fix assertion failure during playlist load
  - implement Fisher-Yates shuffle properly
  - safely search the playlist for deleted song
* use custom PRNG for volume dithering (speedup)
* detect libid3tag without pkg-config

ver 0.14 (2008/12/25)
* audio outputs:
  - wait 10 seconds before reopening a failed device
  - fifo: new plugin
  - null: new plugin
  - shout: block while trying to connect instead of failing
  - shout: new timeout parameter
  - shout: support mp3 encoding and the shoutcast protocol
  - shout: send silence during pause, so clients don't get disconnected
* decoders:
  - ffmpeg: new plugin
  - wavpack: new plugin
  - aac: stream support added
  - mod: disabled by default due to critical bugs in all libmikmod versions
* commands:
  - "addid" takes optional second argument to specify position
  - "idle" notifies the client when a notable change occurs
* Zeroconf support using Bonjour
* New zeroconf_enabled option so that Zeroconf support can be disabled
* Stop the player/decode processes when not playing to allow the CPU to sleep
* Fix a bug where closing an ALSA dmix device could cause MPD to hang
* Support for reading ReplayGain from LAME tags on MP3s
* MPD is now threaded, which greatly improves performance and stability
* memory usage reduced by merging duplicate tags in the database
* support connecting via unix domain socket
* allow authenticated local users to add any local file to the playlist
* 24 bit audio support
* optimized PCM conversions and dithering
* much code has been replaced by using GLib
* the HTTP client has been replaced with libcurl
* symbolic links in the music directory can be disabled; the default
  is to ignore symlinks pointing outside the music directory

ver 0.13.0 (2007/5/28)
* New JACK audio output
* Support for "file" as an alternative to "filename" in search, find, and list
* FLAC 1.1.3 API support
* New playlistadd command for adding to stored playlists
* New playlistclear command for clearing stored playlists
* Fix a bug where "find any" and "list <type> any" wouldn't return any results
* Make "list any" return an error instead of no results and an OK
* New gapless_mp3_playback option to disable gapless MP3 playback
* Support for seeking HTTP streams
* Zeroconf support using Avahi
* libsamplerate support for high quality audio resampling
* ID3v2 "Original Artist/Performer" tag support
* New playlistsearch command for searching the playlist (similar to "search")
* New playlistfind command for finding songs in the playlist (similar to "find")
* libmikmod 3.2.0 beta support
* New tagtypes command for retrieving a list of available tag types
* Fix a bug where no ACK was returned if loading a playlist failed
* Fix a bug where db_update in stats would be 0 after initial database creation
* New count command for getting stats on found songs (similar to "find")
* New playlistmove command for moving songs in stored playlists
* New playlistdelete command for deleting songs from stored playlists
* New rename command for renaming stored playlists
* Increased default buffer_before_play from 0% to 10% to prevent skipping
* Lots of bug fixes, cleaned up code, and performance improvements

ver 0.12.2 (2007/3/20)
* Fix a bug where clients could cause MPD to segfault

ver 0.12.1 (2006/10/10)
* Fix segfault when scanning an MP3 that has a Xing tag with 0 frames
* Fix segfault when there's no audio output specified and one can't be detected
* Fix handling of escaping in quotes
* Allow a quality of -1 to be specified for shout outputs
* A few minor cleanups

ver 0.12.0 (2006/9/22)
* New audio output code which supports:
  * A plugin-like architecture
  * Non-libao ("native") outputs:
    * ALSA
    * OSS
    * OS X
    * Media MVP
    * PulseAudio
    * Shout (Icecast or Shoutcast)
  * Playing through multiple outputs at once
  * Enabling/disabling outputs while MPD is running
  * Saving output state (enabled/disabled) to the state_file
* OggFLAC support
* Musepack support
* Gapless MP3 playback
* MP3 ReplayGain support (using ID3v2 tags only)
* Support for MP2 files if MP3 support is enabled
* Composer, Performer, Comment, and Disc metadata support
* New outputs command for listing available audio outputs
* New enableoutput and disableoutput commands for enabling/disabling outputs
* New plchangesposid command for a stripped down version of plchanges
* New addid command for adding to the playlist and returning a song ID
* New commands and notcommands commands for checking available commands
* Can now specify any supported metadata type or "any" in search, find, and list
* New volume_normalization parameter for enabling Audio Compress normalization
* New metadata_to_use parameter for choosing supported metadata types
* New pid_file parameter for saving the MPD process ID to the specified file
* The db_file parameter is now required
* The port parameter is now optional (defaults to 6600)
* Can specify bind_to_address multiple times
* New --kill argument for killing MPD if pid_file is specified
* Removed --update-db argument (use the update function in your client instead)
* New mpdconf.example
* New mpd.conf man page 
* Removed bundled libmad and libid3tag
* Lots of bug fixes, cleaned up code, and performance improvements

ver 0.11.5 (2004/11/1)
1) New id3v1_encoding config option to configure the id3v1 tag encoding (patch
from dottedmag)
2) Strip '\r' from m3u playlists (thank you windows)
3) Use random() instead of rand() for playlist randomizing
4) Fix a bug trying skipping some commented lines in m3u playlist files
5) Fix a bug when fetching metadata from streams that may cause certain
weirdnesses
6) Fix a bug where replaygain preamp was used on files w/o replaygain tags
7) Fix a busy loop when trying to prebuffer a nonexistant or missing stream
8) Fix a bug in forgetting to remove leading ' ' in content-type for http
streams
9) Check for ice-name in http headers
10) Be sure the strip all '\n' chars in tags
11) Set $HOME env variable when setuid'ing, this should fix the /root/.mcop
errors triggered by arts/libao

ver 0.11.4 (2004/7/26)
1) Fixed a segfault when decoding mp3's with corrupt id3v2 tags
2) Fixed a memory leak when encountering id3v2 tags in mp3 decoder

ver 0.11.3 (2004/7/21)
1) Add support for http authentication for streams
2) Added replaygain pre-amp support
3) Better error handling for fread() in inputStream_file
4) Fixed a bug so that when a freeAllInterfaces is called, it sets
max_interface_connections to 0.  This prevents potential segfaults and other
nastiness for forked processes, like the player and update-er (do to
interfacePrintWithFD()).
5) Allow blockingWrite() to handle errors more gracefully (for example, if the
disc is full, and thus the write() fails or can't be completed, we just skip
this write() and continue, instead of getting stuck in an infinite loop until
the write() becomes successful)
6) Updated mpdconf.example from sbh/avuton
7) If "user" is specified, then convert ~ in paths to the user's home path
specified by "user" config paramter (not the actual current user running mpd).

ver 0.11.2 (2004/7/5) 
1) Work around in computing total time for mp3's whose first valid mpeg frame is
not layer III
2) Fix mp3 and mp4 decoders when seeking past the end of the file
3) Fix replaygain for flac and vorbis
4) Fix memory leaks in flac decoder (from normalperson)
5) Fix Several other bugs in playlist.c and directory.c (from normalperson)

ver 0.11.1 (2004/6/24)
1) Fix a bug that caused "popping" at the beginning of mp3's
2) Fix playlistid command
3) Fix move commands so they don't mess up the song id's
4) Added support for HTTP Proxy
5) Detect and skip recursive links in the music directory
6) Fix addPathToDB() so updating on a specific path doesn't exist correctly adds
the parent directories to the DB

ver 0.11.0 (2004/6/18)
1) Support for playing mp3 and Ogg Vorbis streams
2) Non-blocking Update
3) Replaygain support for Ogg Vorbis and FLAC (by Eric Moore aka AliasMrJones)
4) audio_output_format option that allows for all audio output to be converted
to a format compatible with any sound card
5) Own routines for to always support UTF-8 <-> ISO-8859-1 conversion
6) Added "Id" and "Pos" metadata for songs in playlist
7) Added commands: plchanges, currentsong, playid, seekid, playlistid, moveid,
swapid, deleteid
8) UTF-8 validation of all tags
9) Update specific files/directories (for fast, incremental updating)
10) Added ACK error codes
11) Mod file support
12) Added command_list_ok_begin
13) Play after stop resumes from last position in the playlist
14) Play while pause resumes playback
15) Better signal handling by mackstann
16) Cleanup decoder interface (now called InputPlugins)
17) --create-db no long starts the daemon
18) --no-daemon outputs to log files
19) --stdout sends output to stdout/stderr
20) Default port is now 6600
21) Lots of other cleanups and Bugfixes

ver 0.10.4 (2004/5/26)
1) Fix configure problems on OpenBSD with langinfo and iconv
2) Fix an infinte loop when writing to an interface and it has expired
3) Fix a segfault in decoding flac's
4) Ingore CRC stuff in mp3's since some encoders did not compute the CRC
correctly
5) Fix a segfault in processing faulty mp4 metadata

ver 0.10.3 (2004/4/2)
1) Fix a segfault when a blanck line is sent from a client
2) Fix for loading playlists on platforms where char is unsigned
3) When pausing, release audio device after we say pause is successful (this
makes pause appear to not lag)
4) When returning errors for unknown types by player, be sure to copy the
filename
5) add --disable-alsa for disabling alsa mixer support
6) Use select() for a portable usleep()
7) For alsa mixer, default to "Master' element, not first element

ver 0.10.2 (2004/3/25)
1) Add suport for AAC
2) Substitute '\n' with ' ' in tag info
3) Remove empty directories from db
4) Resume from current position in song when using state file
5) Pause now closes the music device, and reopens it on resuming
6) Fix unnecessary big endian byte swapping
7) If locale is "C" or "POSIX", then use ISO-8859-1 as the fs charset
8) Fix a bug where alsa mixer wasn't detecting volume changes
9) For alsa and software mixer, show volume to be the same as it was set (even
if its not the exact volume)
10) Report bitrate for wave files
11) Compute song length of CBR mp3's more accurately

ver 0.10.1 (2004/3/7)
1) Check to see if we need to add "-lm" when linking mpd
2) Fix issues with skipping bad frames in an mp3 (this way we get the correct
samplerate and such)
3) Fix crossfading bug with ogg's
4) Updated libmad and libid3tag included w/ source to 0.15.1b

ver 0.10.0 (2004/3/3)
1) Use UTF-8 for all client communications
2) Crossfading support
3) Password Authentication (all in plaintext)
4) Software mixer
5) Buffer Size is configurable
6) Reduced Memory consumption (use directory tree for search and find)
7) Bitrate support for Flac
8) setvol command (deprecates volume command)
9) add command takes directories
10) Path's in config file now work with ~
11) Add samplerate,bits, and channels to status
12) Reenable playTime in stats display
13) Fix a segfault when doing: add ""
14) Fix a segfault with flac vorbis comments simply being "="
15) Fix a segfault/bug in queueNextSong with repeat+random
16) Fix a bug, where one process may segfault, and cause more processes to spawn
w/o killing ones that lost their parent.
17) Fix a bug when the OSS device was unable to fetch the current volume,
it would close the device (when it maybe previously closed by the exact same
code)
18) command.c cleanup by mackstann
19) directory.c and command.c cleanup by tw-nym

ver 0.9.4 (2004/1/21)
1) Fix a bug where updated tag info wasn't being detected
2) Set the default audio write size to 1024 bytes (should decrease cpu load a
bit on some machines).
3) Make audio write size configurable via "audio_write_size" config option
4) Tweak output buffer size for connections by detecting the kernel output
buffer size.

ver 0.9.3 (2003/10/31)
1) Store total time/length of songs in db and display in *info commands
2) Display instantaneous bitrate in status command
3) Add Wave Support using libaudiofile (Patch from normalperson)
4) Command code cleanup (Patch from tw-nym)
5) Optimize listing of playlists (10-100x faster)
6) Optimize interface output (write in 4kB chunks instead of on every '\n')
7) Fix bug that prevented rm command from working
8) Fix bug where deleting current song skips the next song
9) Use iconv to convert vorbis comments from UTF-8 to Latin1

ver 0.9.2 (2003/10/6)
1) Fix FreeBSD Compilation Problems
2) Fix bug in move command
3) Add mixer_control options to configure which mixer control/device mpd
controls
4) Randomize on play -1
5) Fix a bug in toggling repeat off and at the end of the playlist

ver 0.9.1 (2003/9/30)
1) Fix a statement in the middle of declarations in listen.c, causes error for
gcc 2.7

ver 0.9.0 (2003/9/30)
1) Random play mode
2) Alsa Mixer Support
3) Save and Restore "state"
4) Default config file locations (.mpdconf and /etc/mpd.conf)
5) Make db file locations configurable
6) Move songs around in the playlist
7) Gapless playback
8) Use Xing tags for mp3's
9) Remove stop_on_error
10) Seeking support
11) Playlists can be loaded and deleted from subdirectories
12) Complete rewrite of player layer (fork()'s only once, opens and closes
audio device as needed).
13) Eliminate use and dependence of SIGIO
14) IPv6 support
15) Solaris compilations fixes
16) Support for different log levels
17) Timestamps for log entries
18) "user" config parameter for setuid (patch from Nagilum)
19) Other misc features and bug fixes

ver 0.8.7 (2003/9/3)
1) Fix a memory leak.  When closing a interface, was called close() on the fd
instead of calling fclose() on the fp that was opened with fdopen().

ver 0.8.6 (2003/8/25)
1) Fix a memory leak when a buffered existed, and a connection was unexpectedly
closed, and i wasn't free'ing the buffer apropriatly.

ver 0.8.5 (2003/8/17)
1) Fix a bug where an extra end of line is returned when attempting to play a
non existing file.  This causes parsing errors for clients.

ver 0.8.4 (2003/8/13)
1) Fix a bug where garbage is returned with errors in "list" command

ver 0.8.3 (2003/8/12) 
1) Fix a compilation error on older linux systems
2) Fix a bug in searching by title
3) Add "list" command
4) Add config options for specifying libao driver/plugin and options
5) Add config option to specify which address to bind to
6) Add support for loading and saving absolute pathnames in saved playlists
7) Playlist no longer creates duplicate entries for song data (more me
efficient)
8) Songs deleted from the db are now removed for the playlist as well

ver 0.8.2 (2003/7/22)
1) Increased the connection que for listen() from 0 to 5
2) Cleanup configure makefiles so that mpd uses MPD_LIBS and MPD_CFLAGS
rather than LIBS and CFLAGS
3) Put a cap on the number of commands per command list
4) Put a cap on the maximum number of buffered output lines
5) Get rid of TIME_WAIT/EADDRINUSE socket problem
6) Use asynchronious IO (i.e. trigger SIGIO instead so we can sleep in
select() calls longer)

ver 0.8.1 (2003/7/11)
1) FreeBSD fixes
2) Fix for rare segfault when updating
3) Fix bug where client was being hungup on when done playing current song
4) Fix bug when playing flac's where it incorrectly reports an error
5) Make stop playlist on error configurable
6) Configure checks for installed libmad and libid3tag and uses those if found
7) Use buffer->finished in *_decode's instead of depending on catching signals

ver 0.8.0 (2003/7/6)
1) Flac support
2) Make playlist max length configurable
3) New backward compatible status (backward compatible for 0.8.0 on)
4) listall command now can take a directory as an argument
5) Buffer rewritten to use shared memory instead of sockets
6) Playlist adding done using db
7) Add sort to list, and use binary search for finding
8) New "stats" command
9) Command list (for faster adding of large batches of files)
10) Add buffered chunks before play
11) Useful error reporting to clients (part of status command)
12) Use libid3tag for reading id3 tags (more stable)
13) Non-blocking output to clients
14) Fix bug when removing items from directory
15) Fix bug when playing mono mp3's
16) Fix bug when attempting to delete files when using samba
17) Lots of other bug fixes I can't remember

ver 0.7.0 (2003/6/20)
1) use mad instead of mpg123 for mp3 decoding
2) volume support
3) repeate playlist support
4) use autoconf/automake (i.e. "configure")
5) configurable max connections

ver 0.6.2 (2003/6/11)
1) Buffer support for ogg
2) new config file options: "connection_timeout" and "mpg123_ignore_junk"
3) new commands: "next", "previous", and "listall"
Thanks to Niklas Hofer for "next" and "previous" patches!
4) Search by filename
5) bug fix for pause when playing mp3's

ver 0.6.1 (2003/5/29)
1) Add conf file support
2) Fix a bug when doing mp3stop (do wait3(NULL,WNOHANG|WUNTRACED,NULL))
3) Fix a bug when fork'ing, fflush file buffers before forking so the
child doesn't print the same stuff in the buffer.

ver 0.6.0 (2003/5/25)
1) Add ogg vorbis support
2) Fix two bugs relating to tables, one for search by title, and one where we
freed the tables before directories, causing a segfault
3) The info command has been removed.

ver 0.5.0-0.5.2
Initial release(s).  Support for MP3 via mpg123<|MERGE_RESOLUTION|>--- conflicted
+++ resolved
@@ -1,4 +1,3 @@
-<<<<<<< HEAD
 ver 0.17 (2011/??/??)
 * protocol:
   - support client-to-client communication
@@ -30,8 +29,6 @@
 * support floating point samples
 
 
-ver 0.16.6 (2010/??/??)
-=======
 ver 0.16.7 (2011/??/??)
 * output:
   - httpd: fix excessive buffering
@@ -39,7 +36,6 @@
 
 
 ver 0.16.6 (2011/12/01)
->>>>>>> 96ad5b84
 * decoder:
   - fix assertion failure when resuming streams
   - ffmpeg: work around bogus channel count
