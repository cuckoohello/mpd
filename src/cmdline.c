/*
 * Copyright (C) 2003-2011 The Music Player Daemon Project
 * http://www.musicpd.org
 *
 * This program is free software; you can redistribute it and/or modify
 * it under the terms of the GNU General Public License as published by
 * the Free Software Foundation; either version 2 of the License, or
 * (at your option) any later version.
 *
 * This program is distributed in the hope that it will be useful,
 * but WITHOUT ANY WARRANTY; without even the implied warranty of
 * MERCHANTABILITY or FITNESS FOR A PARTICULAR PURPOSE.  See the
 * GNU General Public License for more details.
 *
 * You should have received a copy of the GNU General Public License along
 * with this program; if not, write to the Free Software Foundation, Inc.,
 * 51 Franklin Street, Fifth Floor, Boston, MA 02110-1301 USA.
 */

#include "config.h"
#include "cmdline.h"
#include "path.h"
#include "log.h"
#include "conf.h"
#include "decoder_list.h"
#include "decoder_plugin.h"
#include "output_list.h"
#include "output_plugin.h"
#include "input_registry.h"
#include "input_plugin.h"
#include "playlist_list.h"
#include "playlist_plugin.h"
#include "ls.h"
#include "mpd_error.h"
#include "glib_compat.h"

#ifdef ENABLE_ENCODER
#include "encoder_list.h"
#include "encoder_plugin.h"
#endif

#ifdef ENABLE_ARCHIVE
#include "archive_list.h"
#include "archive_plugin.h"
#endif

#include <glib.h>

#include <stdio.h>
#include <stdlib.h>

#ifdef G_OS_WIN32
#define CONFIG_FILE_LOCATION		"\\mpd\\mpd.conf"
#else /* G_OS_WIN32 */
#define USER_CONFIG_FILE_LOCATION1	".mpdconf"
#define USER_CONFIG_FILE_LOCATION2	".mpd/mpd.conf"
#endif

static GQuark
cmdline_quark(void)
{
	return g_quark_from_static_string("cmdline");
}

G_GNUC_NORETURN
static void version(void)
{
	puts(PACKAGE " (MPD: Music Player Daemon) " VERSION " \n"
	     "\n"
	     "Copyright (C) 2003-2007 Warren Dukes <warren.dukes@gmail.com>\n"
<<<<<<< HEAD
	     "Copyright (C) 2008-2011 Max Kellermann <max@duempel.org>\n"
=======
	     "Copyright (C) 2008-2012 Max Kellermann <max@duempel.org>\n"
>>>>>>> 1d52e2cc
	     "This is free software; see the source for copying conditions.  There is NO\n"
	     "warranty; not even MERCHANTABILITY or FITNESS FOR A PARTICULAR PURPOSE.\n"
	     "\n"
	     "Decoders plugins:");

	decoder_plugins_for_each(plugin) {
		printf(" [%s]", plugin->name);

		const char *const*suffixes = plugin->suffixes;
		if (suffixes != NULL)
			for (; *suffixes != NULL; ++suffixes)
				printf(" %s", *suffixes);

		puts("");
	}

	puts("\n"
	     "Output plugins:");
	audio_output_plugins_for_each(plugin)
		printf(" %s", plugin->name);
	puts("");

#ifdef ENABLE_ENCODER
	puts("\n"
	     "Encoder plugins:");
	encoder_plugins_for_each(plugin)
		printf(" %s", plugin->name);
	puts("");
#endif

#ifdef ENABLE_ARCHIVE
	puts("\n"
	     "Archive plugins:");
	archive_plugins_for_each(plugin) {
		printf(" [%s]", plugin->name);

		const char *const*suffixes = plugin->suffixes;
		if (suffixes != NULL)
			for (; *suffixes != NULL; ++suffixes)
				printf(" %s", *suffixes);

		puts("");
	}
#endif

	puts("\n"
	     "Input plugins:");
	input_plugins_for_each(plugin)
		printf(" %s", plugin->name);

	puts("\n\n"
	     "Playlist plugins:");
	playlist_plugins_for_each(plugin)
		printf(" %s", plugin->name);

	puts("\n\n"
	     "Protocols:");
	print_supported_uri_schemes_to_fp(stdout);

	exit(EXIT_SUCCESS);
}

static const char *summary =
	"Music Player Daemon - a daemon for playing music.";

bool
parse_cmdline(int argc, char **argv, struct options *options,
	      GError **error_r)
{
	GError *error = NULL;
	GOptionContext *context;
	bool ret;
	static gboolean option_version,
		option_no_daemon,
		option_no_config;
	const GOptionEntry entries[] = {
		{ "kill", 0, 0, G_OPTION_ARG_NONE, &options->kill,
		  "kill the currently running mpd session", NULL },
		{ "no-config", 0, 0, G_OPTION_ARG_NONE, &option_no_config,
		  "don't read from config", NULL },
		{ "no-daemon", 0, 0, G_OPTION_ARG_NONE, &option_no_daemon,
		  "don't detach from console", NULL },
		{ "stdout", 0, 0, G_OPTION_ARG_NONE, &options->log_stderr,
		  NULL, NULL },
		{ "stderr", 0, 0, G_OPTION_ARG_NONE, &options->log_stderr,
		  "print messages to stderr", NULL },
		{ "verbose", 'v', 0, G_OPTION_ARG_NONE, &options->verbose,
		  "verbose logging", NULL },
		{ "version", 'V', 0, G_OPTION_ARG_NONE, &option_version,
		  "print version number", NULL },
		{ .long_name = NULL }
	};

	options->kill = false;
	options->daemon = true;
	options->log_stderr = false;
	options->verbose = false;

	context = g_option_context_new("[path/to/mpd.conf]");
	g_option_context_add_main_entries(context, entries, NULL);

	g_option_context_set_summary(context, summary);

	ret = g_option_context_parse(context, &argc, &argv, &error);
	g_option_context_free(context);

	if (!ret)
		MPD_ERROR("option parsing failed: %s\n", error->message);

	if (option_version)
		version();

	/* initialize the logging library, so the configuration file
	   parser can use it already */
	log_early_init(options->verbose);

	options->daemon = !option_no_daemon;

	if (option_no_config) {
		g_debug("Ignoring config, using daemon defaults\n");
		return true;
	} else if (argc <= 1) {
		/* default configuration file path */
		char *path1;

#ifdef G_OS_WIN32
		path1 = g_build_filename(g_get_user_config_dir(),
					CONFIG_FILE_LOCATION, NULL);
		if (g_file_test(path1, G_FILE_TEST_IS_REGULAR))
			ret = config_read_file(path1, error_r);
		else {
			int i = 0;
			char *system_path = NULL;
			const char * const *system_config_dirs;

			system_config_dirs = g_get_system_config_dirs();

			while(system_config_dirs[i] != NULL) {
				system_path = g_build_filename(system_config_dirs[i],
						CONFIG_FILE_LOCATION,
						NULL);
				if(g_file_test(system_path,
						G_FILE_TEST_IS_REGULAR)) {
					ret = config_read_file(system_path,error_r);
					break;
				}
				++i;;
			}
			g_free(system_path);
			g_free(&system_config_dirs);
		}
#else /* G_OS_WIN32 */
		char *path2;
		path1 = g_build_filename(g_get_home_dir(),
					USER_CONFIG_FILE_LOCATION1, NULL);
		path2 = g_build_filename(g_get_home_dir(),
					USER_CONFIG_FILE_LOCATION2, NULL);
		if (g_file_test(path1, G_FILE_TEST_IS_REGULAR))
			ret = config_read_file(path1, error_r);
		else if (g_file_test(path2, G_FILE_TEST_IS_REGULAR))
			ret = config_read_file(path2, error_r);
		else if (g_file_test(SYSTEM_CONFIG_FILE_LOCATION,
				     G_FILE_TEST_IS_REGULAR))
			ret = config_read_file(SYSTEM_CONFIG_FILE_LOCATION,
					       error_r);
#endif

		g_free(path1);
#ifndef G_OS_WIN32
		g_free(path2);
#endif

		return ret;
	} else if (argc == 2) {
		/* specified configuration file */
		return config_read_file(argv[1], error_r);
	} else {
		g_set_error(error_r, cmdline_quark(), 0,
			    "too many arguments");
		return false;
	}
}<|MERGE_RESOLUTION|>--- conflicted
+++ resolved
@@ -68,11 +68,7 @@
 	puts(PACKAGE " (MPD: Music Player Daemon) " VERSION " \n"
 	     "\n"
 	     "Copyright (C) 2003-2007 Warren Dukes <warren.dukes@gmail.com>\n"
-<<<<<<< HEAD
-	     "Copyright (C) 2008-2011 Max Kellermann <max@duempel.org>\n"
-=======
 	     "Copyright (C) 2008-2012 Max Kellermann <max@duempel.org>\n"
->>>>>>> 1d52e2cc
 	     "This is free software; see the source for copying conditions.  There is NO\n"
 	     "warranty; not even MERCHANTABILITY or FITNESS FOR A PARTICULAR PURPOSE.\n"
 	     "\n"
