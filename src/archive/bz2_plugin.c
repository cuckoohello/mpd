/*
 * Copyright (C) 2003-2009 The Music Player Daemon Project
 * http://www.musicpd.org
 *
 * This program is free software; you can redistribute it and/or modify
 * it under the terms of the GNU General Public License as published by
 * the Free Software Foundation; either version 2 of the License, or
 * (at your option) any later version.
 *
 * This program is distributed in the hope that it will be useful,
 * but WITHOUT ANY WARRANTY; without even the implied warranty of
 * MERCHANTABILITY or FITNESS FOR A PARTICULAR PURPOSE.  See the
 * GNU General Public License for more details.
 *
 * You should have received a copy of the GNU General Public License along
 * with this program; if not, write to the Free Software Foundation, Inc.,
 * 51 Franklin Street, Fifth Floor, Boston, MA 02110-1301 USA.
 */

/**
  * single bz2 archive handling (requires libbz2)
  */

#include "config.h"
#include "archive_api.h"
#include "input_plugin.h"

#include <stdint.h>
#include <stddef.h>
#include <string.h>
#include <glib.h>
#include <bzlib.h>

#ifdef HAVE_OLDER_BZIP2
#define BZ2_bzDecompressInit bzDecompressInit
#define BZ2_bzDecompress bzDecompress
#endif

#define BZ_BUFSIZE   5000

typedef struct {
	char *name;
	bool reset;
	struct input_stream istream;
	int last_bz_result;
	int last_parent_result;
	bz_stream bzstream;
	char *buffer;
} bz2_context;

static const struct input_plugin bz2_inputplugin;

/* single archive handling allocation helpers */

static bool
bz2_alloc(bz2_context *data)
{
	data->bzstream.bzalloc = NULL;
	data->bzstream.bzfree  = NULL;
	data->bzstream.opaque  = NULL;

	data->buffer = g_malloc(BZ_BUFSIZE);
	data->bzstream.next_in = (void *) data->buffer;
	data->bzstream.avail_in = 0;

	if (BZ2_bzDecompressInit(&data->bzstream, 0, 0) != BZ_OK) {
		g_free(data->buffer);
		g_free(data);
		return false;
	}

	data->last_bz_result = BZ_OK;
	data->last_parent_result = 0;
	return true;
}

static void
bz2_destroy(bz2_context *data)
{
	BZ2_bzDecompressEnd(&data->bzstream);
	g_free(data->buffer);
}

/* archive open && listing routine */

static struct archive_file *
bz2_open(char *pathname)
{
	bz2_context *context;
	char *name;
	int len;

	context = g_malloc(sizeof(*context));

	//open archive
	if (!input_stream_open(&context->istream, pathname)) {
		g_warning("failed to open an bzip2 archive %s\n",pathname);
		g_free(context);
		return NULL;
	}

	//capture filename
	name = strrchr(pathname, '/');
	if (name == NULL) {
		g_warning("failed to get bzip2 name from %s\n",pathname);
		g_free(context);
		return NULL;
	}

	context->name = g_strdup(name + 1);

	//remove suffix
	len = strlen(context->name);
	if (len > 4) {
		context->name[len - 4] = 0; //remove .bz2 suffix
	}

	return (struct archive_file *) context;
}

static void
bz2_scan_reset(struct archive_file *file)
{
	bz2_context *context = (bz2_context *) file;
	context->reset = true;
}

static char *
bz2_scan_next(struct archive_file *file)
{
	bz2_context *context = (bz2_context *) file;
	char *name = NULL;

	if (context->reset) {
		name = context->name;
		context->reset = false;
	}

	return name;
}

static void
bz2_close(struct archive_file *file)
{
	bz2_context *context = (bz2_context *) file;

<<<<<<< HEAD
	if (context->name)
		g_free(context->name);
=======
	g_free(context->name);
>>>>>>> 9179f108

	input_stream_close(&context->istream);
	g_free(context);
}

/* single archive handling */

static bool
bz2_open_stream(struct archive_file *file, struct input_stream *is,
		G_GNUC_UNUSED const char *path)
{
	bz2_context *context = (bz2_context *) file;

	//setup file ops
	is->plugin = &bz2_inputplugin;
	//insert back reference
	is->data = context;
	is->seekable = false;

	if (!bz2_alloc(context)) {
		g_warning("alloc bz2 failed\n");
		return false;
	}

	return true;
}

static void
bz2_is_close(struct input_stream *is)
{
	bz2_context *context = (bz2_context *) is->data;
	bz2_destroy(context);
	is->data = NULL;

	bz2_close((struct archive_file *)context);
}

static bool
bz2_fillbuffer(bz2_context *context, size_t numBytes)
{
	size_t count;
	bz_stream *bzstream;

	bzstream = &context->bzstream;

	if (bzstream->avail_in > 0)
		return true;

	count = input_stream_read(&context->istream,
				  context->buffer, BZ_BUFSIZE);

	if (count == 0) {
		if (bzstream->avail_out == numBytes)
			return false;

		if (!input_stream_eof(&context->istream))
			context->last_parent_result = 1;
	} else {
		bzstream->next_in = context->buffer;
		bzstream->avail_in = count;
	}

	return true;
}

static size_t
bz2_is_read(struct input_stream *is, void *ptr, size_t size)
{
	bz2_context *context = (bz2_context *) is->data;
	bz_stream *bzstream;
	int bz_result;
	size_t numBytes = size;
	size_t bytesRead = 0;

	if (context->last_bz_result != BZ_OK)
		return 0;
	if (context->last_parent_result != 0)
		return 0;

	bzstream = &context->bzstream;
	bzstream->next_out = ptr;
	bzstream->avail_out = numBytes;

	while (bzstream->avail_out != 0) {
		if (!bz2_fillbuffer(context, numBytes))
			break;

		bz_result = BZ2_bzDecompress(bzstream);

		if (context->last_bz_result != BZ_OK
		    && bzstream->avail_out == numBytes) {
			context->last_bz_result = bz_result;
			break;
		}

		if (bz_result == BZ_STREAM_END) {
			context->last_bz_result = bz_result;
			break;
		}
	}

	bytesRead = numBytes - bzstream->avail_out;
	is->offset += bytesRead;

	return bytesRead;
}

static bool
bz2_is_eof(struct input_stream *is)
{
	bz2_context *context = (bz2_context *) is->data;

	if (context->last_bz_result == BZ_STREAM_END) {
		return true;
	}

	return false;
}

/* exported structures */

static const char *const bz2_extensions[] = {
	"bz2",
	NULL
};

static const struct input_plugin bz2_inputplugin = {
	.close = bz2_is_close,
	.read = bz2_is_read,
	.eof = bz2_is_eof,
};

const struct archive_plugin bz2_plugin = {
	.name = "bz2",
	.open = bz2_open,
	.scan_reset = bz2_scan_reset,
	.scan_next = bz2_scan_next,
	.open_stream = bz2_open_stream,
	.close = bz2_close,
	.suffixes = bz2_extensions
};
<|MERGE_RESOLUTION|>--- conflicted
+++ resolved
@@ -144,12 +144,7 @@
 {
 	bz2_context *context = (bz2_context *) file;
 
-<<<<<<< HEAD
-	if (context->name)
-		g_free(context->name);
-=======
 	g_free(context->name);
->>>>>>> 9179f108
 
 	input_stream_close(&context->istream);
 	g_free(context);
